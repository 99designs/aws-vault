--- conflicted
+++ resolved
@@ -192,13 +192,8 @@
 	return env
 }
 
-<<<<<<< HEAD
-func execEc2Server(input ExecCommandInput, config *vault.Config, creds *credentials.Credentials) error {
-	if err := server.StartEc2CredentialsServer(creds, !input.NoDaemonize, config.Region); err != nil {
-=======
 func execEc2Server(input ExecCommandInput, config *vault.Config, credsProvider aws.CredentialsProvider) error {
-	if err := server.StartEc2CredentialsServer(credsProvider, config.Region); err != nil {
->>>>>>> 43183492
+	if err := server.StartEc2CredentialsServer(credsProvider, !input.NoDaemonize, config.Region); err != nil {
 		return fmt.Errorf("Failed to start credential server: %w", err)
 	}
 
