package cli

import (
	"fmt"
	"log"
	"os"

	"github.com/99designs/aws-vault/v7/prompt"
	"github.com/99designs/aws-vault/v7/vault"
	"github.com/99designs/keyring"
	"github.com/alecthomas/kingpin/v2"
	"github.com/aws/aws-sdk-go-v2/aws"
)

type AddCommandInput struct {
	ProfileName string
	FromEnv     bool
	AddConfig   bool
}

func ConfigureAddCommand(app *kingpin.Application, a *AwsVault) {
	input := AddCommandInput{}

	cmd := app.Command("add", "Add credentials to the secure keystore.")

	cmd.Arg("profile", "Name of the profile").
		Required().
		StringVar(&input.ProfileName)

	cmd.Flag("env", "Read the credentials from the environment (AWS_ACCESS_KEY_ID and AWS_SECRET_ACCESS_KEY)").
		BoolVar(&input.FromEnv)

	cmd.Flag("add-config", "Add a profile to ~/.aws/config if one doesn't exist").
		Default("true").
		BoolVar(&input.AddConfig)

	cmd.Action(func(c *kingpin.ParseContext) error {
		keyring, err := a.Keyring()
		if err != nil {
			return err
		}
		awsConfigFile, err := a.AwsConfigFile()
		if err != nil {
			return err
		}
		err = AddCommand(input, keyring, awsConfigFile)
		app.FatalIfError(err, "add")
		return nil
	})
}

func AddCommand(input AddCommandInput, keyring keyring.Keyring, awsConfigFile *vault.ConfigFile) error {
<<<<<<< HEAD
	var accessKeyId, secretKey, sessionToken string
=======
	var accessKeyID, secretKey string
>>>>>>> e22aea12

	p, _ := awsConfigFile.ProfileSection(input.ProfileName)
	if p.SourceProfile != "" {
		return fmt.Errorf("Your profile has a source_profile of %s, adding credentials to %s won't have any effect",
			p.SourceProfile, input.ProfileName)
	}

	if input.FromEnv {
		if accessKeyID = os.Getenv("AWS_ACCESS_KEY_ID"); accessKeyID == "" {
			return fmt.Errorf("Missing value for AWS_ACCESS_KEY_ID")
		}
		if secretKey = os.Getenv("AWS_SECRET_ACCESS_KEY"); secretKey == "" {
			return fmt.Errorf("Missing value for AWS_SECRET_ACCESS_KEY")
		}
		if sessionToken = os.Getenv("AWS_SESSION_TOKEN"); sessionToken == "" {
			return fmt.Errorf("Missing value for AWS_SESSION_TOKEN")
		}
	} else {
		var err error
		if accessKeyID, err = prompt.TerminalPrompt("Enter Access Key ID: "); err != nil {
			return err
		}
		if secretKey, err = prompt.TerminalSecretPrompt("Enter Secret Access Key: "); err != nil {
			return err
		}
	}

<<<<<<< HEAD
	creds := aws.Credentials{AccessKeyID: accessKeyId, SecretAccessKey: secretKey, SessionToken: sessionToken}
=======
	creds := aws.Credentials{AccessKeyID: accessKeyID, SecretAccessKey: secretKey}
>>>>>>> e22aea12

	ckr := &vault.CredentialKeyring{Keyring: keyring}
	if err := ckr.Set(input.ProfileName, creds); err != nil {
		return err
	}

	fmt.Printf("Added credentials to profile %q in vault\n", input.ProfileName)

	sk := &vault.SessionKeyring{Keyring: keyring}
	if n, _ := sk.RemoveForProfile(input.ProfileName); n > 0 {
		fmt.Printf("Deleted %d existing sessions.\n", n)
	}

	if _, hasProfile := awsConfigFile.ProfileSection(input.ProfileName); !hasProfile {
		if input.AddConfig {
			newProfileSection := vault.ProfileSection{
				Name: input.ProfileName,
			}
			log.Printf("Adding profile %s to config at %s", input.ProfileName, awsConfigFile.Path)
			if err := awsConfigFile.Add(newProfileSection); err != nil {
				return fmt.Errorf("Error adding profile: %w", err)
			}
		}
	}

	return nil
}<|MERGE_RESOLUTION|>--- conflicted
+++ resolved
@@ -50,11 +50,7 @@
 }
 
 func AddCommand(input AddCommandInput, keyring keyring.Keyring, awsConfigFile *vault.ConfigFile) error {
-<<<<<<< HEAD
 	var accessKeyId, secretKey, sessionToken string
-=======
-	var accessKeyID, secretKey string
->>>>>>> e22aea12
 
 	p, _ := awsConfigFile.ProfileSection(input.ProfileName)
 	if p.SourceProfile != "" {
@@ -63,7 +59,7 @@
 	}
 
 	if input.FromEnv {
-		if accessKeyID = os.Getenv("AWS_ACCESS_KEY_ID"); accessKeyID == "" {
+		if accessKeyId = os.Getenv("AWS_ACCESS_KEY_ID"); accessKeyId == "" {
 			return fmt.Errorf("Missing value for AWS_ACCESS_KEY_ID")
 		}
 		if secretKey = os.Getenv("AWS_SECRET_ACCESS_KEY"); secretKey == "" {
@@ -74,7 +70,7 @@
 		}
 	} else {
 		var err error
-		if accessKeyID, err = prompt.TerminalPrompt("Enter Access Key ID: "); err != nil {
+		if accessKeyId, err = prompt.TerminalPrompt("Enter Access Key ID: "); err != nil {
 			return err
 		}
 		if secretKey, err = prompt.TerminalSecretPrompt("Enter Secret Access Key: "); err != nil {
@@ -82,11 +78,7 @@
 		}
 	}
 
-<<<<<<< HEAD
 	creds := aws.Credentials{AccessKeyID: accessKeyId, SecretAccessKey: secretKey, SessionToken: sessionToken}
-=======
-	creds := aws.Credentials{AccessKeyID: accessKeyID, SecretAccessKey: secretKey}
->>>>>>> e22aea12
 
 	ckr := &vault.CredentialKeyring{Keyring: keyring}
 	if err := ckr.Set(input.ProfileName, creds); err != nil {
