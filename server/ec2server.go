--- conflicted
+++ resolved
@@ -16,11 +16,7 @@
 const ec2CredentialsServerAddr = "127.0.0.1:9099"
 
 // StartEc2CredentialsServer starts a EC2 Instance Metadata server and endpoint proxy
-<<<<<<< HEAD
-func StartEc2CredentialsServer(creds *credentials.Credentials, Daemonize bool, region string) error {
-=======
-func StartEc2CredentialsServer(credsProvider aws.CredentialsProvider, region string) error {
->>>>>>> 43183492
+func StartEc2CredentialsServer(credsProvider aws.CredentialsProvider, Daemonize bool, region string) error {
 	if !isProxyRunning() {
 		if err := StartEc2EndpointProxyServerProcess(); err != nil {
 			return err
@@ -33,15 +29,11 @@
 	// SDKs seem to very aggressively timeout
 	_, _ = credsCache.Retrieve(context.TODO())
 
-<<<<<<< HEAD
 	if Daemonize {
-		go startEc2CredentialsServer(creds, region)
+		go startEc2CredentialsServer(credsCache, region)
 	} else {
-		startEc2CredentialsServer(creds, region)
+		startEc2CredentialsServer(credsCache, region)
 	}
-=======
-	go startEc2CredentialsServer(credsCache, region)
->>>>>>> 43183492
 
 	return nil
 }
